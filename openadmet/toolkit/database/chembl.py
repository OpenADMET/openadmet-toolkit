import abc
from collections.abc import Iterable
from pathlib import Path
from typing import Optional, Union

import chembl_downloader
import datamol as dm
import duckdb
import pandas as pd
from pydantic import BaseModel, Field, field_validator, model_validator
from jinja2 import Template


from openadmet.toolkit.chemoinformatics.rdkit_funcs import canonical_smiles, smiles_to_inchikey


class ChEMBLDatabaseConnector(BaseModel):
    """
    Class to handle the ChEMBL SQLite database

    Provides read-only access to the ChEMBL SQLite database, either by downloading the database
    or by providing the path to an existing database.

    You can also connect to a remote ChEMBL SQLite database by providing the URL to the database file.
    """

    version: int = Field(..., description="Version of the ChEMBL SQLite database.")
    sqlite_path: Path = Field(
        ..., description="Path to the ChEMBL SQLite database file."
    )
    _connection: Optional[duckdb.DuckDBPyConnection] = None

    @staticmethod
    def check_chembl_version(version: int) -> None:
        """Check if the ChEMBL version is valid."""
        if str(version) not in chembl_downloader.versions():
            raise ValueError(
                f"Invalid ChEMBL version: {version}. Available versions: {chembl_downloader.versions()}"
            )

    @classmethod
    def create_chembl_database(cls, version: int) -> "ChEMBLDatabaseConnector":
        """
        Create a new ChEMBL database by downloading the SQLite database.

        Parameters
        ----------

        version: int
            Version of the ChEMBL database to download.

        Returns
        -------
        ChEMBLDatabaseConnector
            Instance of the ChEMBLDatabaseConnector class.
        """
        # cls.check_chembl_version(version)  # sometimes flaky if chembl webservice is slow
        path = chembl_downloader.download_extract_sqlite(version=str(version))
        return cls(version=version, sqlite_path=path)

    def _prep_duckdb(self) -> None:
        """
        Prepare the DuckDB connection by installing and loading the required extensions.
        Then let connection lapse, with
        """
        con = duckdb.connect()
        con.install_extension("httpfs")
        con.load_extension("httpfs")
        con.install_extension("sqlite")
        con.load_extension("sqlite")

    @property
    def connection(self) -> duckdb.DuckDBPyConnection:
        """Get the DuckDB connection to the ChEMBL database."""
        if self._connection is None:
            self._connection = self._connect()
        return self._connection

    def _connect(self) -> duckdb.DuckDBPyConnection:
        """Connect to the ChEMBL SQLite database."""
        self._prep_duckdb()
        return duckdb.connect(str(self.sqlite_path))

    def query(
        self, sql: str, return_as: str = "duckdb"
    ) -> Union[duckdb.DuckDBPyConnection, pd.DataFrame]:
        """Execute a SQL query on the ChEMBL database."""
        data = self.connection.query(sql)
        if return_as == "duckdb":
            return data
        elif return_as == "df":
            return data.to_df()
        else:
            raise ValueError(
                f"Invalid return_as value: {return_as}. Use 'duckdb' or 'df'."
            )

    def sql(self, sql: str) -> None:
        """Execute a SQL command on the ChEMBL database."""
        self.connection.sql(sql)


class ChEMBLCuratorBase(BaseModel):
    chembl_version: int = Field(34, description="Version of the ChEMBL database.")
    _chembl_connector: Optional[ChEMBLDatabaseConnector] = None

    def __init__(self, **data):
        super().__init__(**data)
        self._chembl_connector = ChEMBLDatabaseConnector.create_chembl_database(
            version=self.chembl_version
        )


    @abc.abstractmethod
    def get_templated_query(self) -> str:
        """
        Get the templated query for the data to pull from the ChEMBL database.
        This should be implemented by subclasses to return a valid SQL query string.
        """


    def get_activity_data(
        self, return_as: str = "df"
    ) -> Union[pd.DataFrame, duckdb.DuckDBPyRelation]:
        """Get the activity data for a  query"""
        query = self.get_templated_query()

        all_data = self._chembl_connector.query(query, return_as="duckdb")

        if return_as == "df":
            return all_data.to_df()
        else:
            return all_data


    def aggregate_activity_data_by_compound(self, canonicalise=False) -> pd.DataFrame:
        """
        Aggregate the activity data by compound from a ChEMBL query.

        Parameters
        ----------
        canonicalise: bool
            Canonicalise the SMILES and calculate the InChIKey

        Returns
        -------
        pd.DataFrame
            DataFrame containing the aggregated activity data.
        """
        all_data = self.get_activity_data(return_as="df")
        if canonicalise:
            with dm.without_rdkit_log():
                all_data["OPENADMET_SMILES"] = all_data[
                    "canonical_smiles"
                ].progress_apply(lambda x: canonical_smiles(x))
                all_data["OPENADMET_INCHIKEY"] = all_data[
                    "OPENADMET_SMILES"
                ].progress_apply(lambda x: smiles_to_inchikey(x))
                data = all_data.groupby(["OPENADMET_SMILES", "OPENADMET_INCHIKEY"]).agg(
                    {
                        "assay_id": "count",
                        "standard_value": ["mean", "median", "std"],
                        "pchembl_value": ["mean", "median", "std"],
                    }
                )
        else:
            data = all_data.groupby(["molregno", "canonical_smiles"]).agg(
                {
                    "assay_id": "count",
                    "standard_value": ["mean", "median", "std"],
                    "pchembl_value": ["mean", "median", "std"],
                    "compound_name": "first",  # or "unique" if you want all names
                }
            )
        # unnenest column hierarchy
        data.columns = ["_".join(col) for col in data.columns]
        data = data.reset_index()
        data.sort_values("assay_id_count", ascending=False, inplace=True)

        return data

    def get_activity_data_for_compounds(
        self, compounds: Iterable[str], canonicalise=False
    ) -> pd.DataFrame:
        """
        Get activities for a list of compounds from the ChEMBL database for the set curation.
        """
        # convert list of smiles to INCHIKEY
        if canonicalise:
            with dm.without_rdkit_log():
                inchikeys = [smiles_to_inchikey(canonical_smiles(x)) for x in compounds]
        else:
            inchikeys = [smiles_to_inchikey(x) for x in compounds]
        # get all the activity data for the target
        df = self.get_activity_data(return_as="df")
        subset = df[df["standard_inchi_key"].isin(inchikeys)]
        return subset





class ChEMBLTargetCuratorBase(ChEMBLCuratorBase):
    """
    Base class for ChEMBL target curation.

    This class provides a base implementation for curating ChEMBL data for a **specific protein target**.
    Subclasses should implement the `get_templated_query` method to provide the SQL query for the target.
    """

    chembl_target_id: str = Field(..., description="ChEMBL target ID.")

    standard_type: Optional[str] = Field(
        None,
        description="Select a single Standard type of the ChEMBL data (IC50, Ki, Kd, EC50, Potency), leave empty for all types.",
    )

    require_units: Optional[str] = Field(
        "nM", description="Require a specific unit for the standard value."
    )





    @field_validator("standard_type")
    def check_in_allowed_standard_types(cls, value):
        allowed_standard_types = ["IC50", "Ki", "Kd", "EC50", "AC50", "Potency"]
        if value not in allowed_standard_types:
            raise ValueError(
                f"Invalid standard type: {value}. Allowed values: {allowed_standard_types}"
            )
        return value


    @field_validator("require_units")
    def check_require_units(cls, value):
        if value not in ["nM", "uM", "mM"]:
            raise ValueError(
                f"Invalid require_units: {value}. Allowed values: ['nM', 'uM', 'mM']"
            )
        return value



class PermissiveChEMBLTargetCurator(ChEMBLTargetCuratorBase):
    """
    Implement ChEMBL curation for a given protein target.

    This is a permissive curation, where we don't apply many filters to the resulting data
    """

    require_pchembl: bool = Field(True, description="Require a pChEMBL value, this will constrain, units and other values to be present")


    @model_validator(mode="after")
    def check_units_pchembl(self):
        if self.require_pchembl is True:
            if self.require_units != "nM":
                raise ValueError(
                    "If require_pchembl is True, require_units must be 'nM'."
                )

        return self

    def get_templated_query(self) -> str:
        template_str = """
        -- Get all the activity data for a given target using its ChEMBL ID.
        select
            activities.assay_id                  as assay_id,
            activities.doc_id                    as doc_id,
            activities.standard_value            as standard_value,
            molecule_hierarchy.parent_molregno   as molregno,
            compound_structures.canonical_smiles as canonical_smiles,
            compound_structures.standard_inchi_key as standard_inchi_key,
            target_dictionary.tid                as tid,
            target_dictionary.chembl_id          as target_chembl_id,
            pchembl_value                        as pchembl_value,
            molecule_dictionary.pref_name        as compound_name,
            activities.standard_type             as standard_type,
            activities.bao_endpoint              as bao_endpoint,
            assays.description                   as assay_description,
            assays.assay_organism                as assay_organism,
            assays.assay_strain                  as assay_strain,
            assays.assay_tissue                  as assay_tissue,
            assays.assay_type                    as assay_type,
            assays.assay_cell_type               as assay_cell_type,
            assays.assay_subcellular_fraction    as assay_subcellular_fraction,
            assays.variant_id                    as variant_id,
            docs.year                            as doc_year,
            docs.journal                         as doc_journal,
            docs.doi                             as doc_doi,
            docs.title                           as doc_title,
            docs.authors                         as doc_authors,
            docs.abstract                        as doc_abstract,
            docs.patent_id                       as doc_patent_id,
            docs.pubmed_id                       as doc_pubmed_id,
            docs.chembl_release_id               as doc_chembl_release_id
        from activities
        join assays ON activities.assay_id = assays.assay_id
        join target_dictionary ON assays.tid = target_dictionary.tid
        join target_components ON target_dictionary.tid = target_components.tid
        join component_class ON target_components.component_id = component_class.component_id
        join docs ON activities.doc_id = docs.doc_id
        join molecule_dictionary ON activities.molregno = molecule_dictionary.molregno
        join molecule_hierarchy ON molecule_dictionary.molregno = molecule_hierarchy.molregno
        join compound_structures ON molecule_hierarchy.parent_molregno = compound_structures.molregno
        where target_chembl_id = '{{ target_chembl_id }}'
        and activities.data_validity_comment IS null
        {% if require_units %}and activities.standard_units = '{{ require_units }}'{% endif %}
        {% if require_pchembl %}and pchembl_value is not null{% endif %}
        {% if standard_type %}and standard_type ='{{ standard_type }}'{% endif %}
        """

        # Render the query in Python
        template = Template(template_str)

        query = template.render(
            require_units=self.require_units,
            target_chembl_id=self.chembl_target_id,
            require_pchembl=self.require_pchembl,
            standard_type=self.standard_type,
        )

        return query






class SemiQuantChEMBLTargetCurator(ChEMBLTargetCuratorBase):
    """
    Implement all ChEMBL curation for a given protein target.

    This curation includes both quantitative and semiquantitative data, i.e. activity data that is out of range of the assay.
    In terms of ChEMBL curation, this means that 'standard_type' can be '=', '<', '>', '<=', or '>='.
    pChEMBL value is explicitly NOT required.

    """



    def get_templated_query(self) -> str:

        template_str = """
        select
        activities.assay_id                  as assay_id,
        activities.doc_id                    as doc_id,
        activities.standard_value            as standard_value,
        activities.standard_relation         as standard_relation,
        activities.standard_type             as standard_type,
        activities.standard_units            as standard_units,
        molecule_hierarchy.parent_molregno   as molregno,
        compound_structures.canonical_smiles as canonical_smiles,
        compound_structures.standard_inchi_key as standard_inchi_key,
        target_dictionary.tid                as tid,
        target_dictionary.chembl_id          as target_chembl_id,
        pchembl_value                        as pchembl_value,
        molecule_dictionary.pref_name        as compound_name,
        activities.standard_type             as standard_type,
        activities.bao_endpoint              as bao_endpoint,
        assays.description                   as assay_description,
        assays.assay_organism                as assay_organism,
        assays.assay_strain                  as assay_strain,
        assays.assay_tissue                  as assay_tissue,
        assays.assay_type                    as assay_type,
        assays.assay_cell_type               as assay_cell_type,
        assays.assay_subcellular_fraction    as assay_subcellular_fraction,
        assays.variant_id                    as variant_id,
        assays.confidence_score              as confidence_score,
        docs.year                            as doc_year,
        docs.journal                         as doc_journal,
        docs.doi                             as doc_doi,
        docs.title                           as doc_title,
        docs.authors                         as doc_authors,
        docs.abstract                        as doc_abstract,
        docs.patent_id                       as doc_patent_id,
        docs.pubmed_id                       as doc_pubmed_id,
        docs.chembl_release_id               as doc_chembl_release_id
        from activities

        join assays ON activities.assay_id = assays.assay_id
        join target_dictionary ON assays.tid = target_dictionary.tid
        join target_components ON target_dictionary.tid = target_components.tid
        join component_class ON target_components.component_id = component_class.component_id
        join molecule_dictionary ON activities.molregno = molecule_dictionary.molregno
        join molecule_hierarchy ON molecule_dictionary.molregno = molecule_hierarchy.molregno
        join compound_structures ON molecule_hierarchy.parent_molregno = compound_structures.molregno
        join docs ON activities.doc_id = docs.doc_id
        where target_chembl_id = '{{ target_chembl_id }}' and
        and standard_relation in ('=', '<', '>', '<=', '>=')
        activities.data_validity_comment IS null and
        {% if require_units %}and activities.standard_units = '{{ require_units }}'{% endif %}
        {% if require_pchembl %}and pchembl_value is not null{% endif %}
        {% if standard_type %}and standard_type ='{{ standard_type }}' {% else %} and standard_type IN ('IC50', 'XC50', 'EC50', 'AC50', 'Ki', 'Kd', 'Potency') {% endif %}
        """


        # Render the query in Python
        template = Template(template_str)

        query = template.render(
            require_units=self.require_units,
            target_chembl_id=self.chembl_target_id,
            require_pchembl=self.require_pchembl,
            standard_type=self.standard_type,
        )

        return query



class MICChEMBLCurator(ChEMBLCuratorBase):
    """Curates MIC data from ChEMBL"""

    organism: Optional[str] = Field(None, description="Organism to filter the target data by.")

    include_out_of_range: bool = Field(
        False,
        description="If True, will include activities with out of range values (e.g. > 10000 nM).",
    )


    def get_templated_query(self) -> str:
        """

        Get the templated query for the MIC data to pull from the ChEMBL database.
        """
        query = """
        select
        activities.assay_id                  as assay_id,
        activities.doc_id                    as doc_id,
        activities.standard_value            as standard_value,
        activities.standard_relation         as standard_relation,
        activities.standard_type             as standard_type,
        activities.standard_units            as standard_units,
        molecule_hierarchy.parent_molregno   as molregno,
        compound_structures.canonical_smiles as canonical_smiles,
        compound_structures.standard_inchi_key as standard_inchi_key,
        target_dictionary.tid                as tid,
        target_dictionary.chembl_id          as target_chembl_id,
        pchembl_value                        as pchembl_value,
        molecule_dictionary.pref_name        as compound_name,
        activities.standard_type             as standard_type,
        assays.description                   as assay_description,
        assays.assay_organism                as assay_organism,
        assays.assay_strain                  as assay_strain,
        assays.assay_tissue                  as assay_tissue,
        assays.assay_type                    as assay_type,
        assays.assay_cell_type               as assay_cell_type,
        assays.assay_subcellular_fraction    as assay_subcellular_fraction,
        assays.variant_id                    as variant_id,
        assays.confidence_score             as confidence_score,
        docs.year                            as doc_year,
        docs.journal                         as doc_journal,
        docs.doi                             as doc_doi,
        docs.title                           as doc_title,
        docs.authors                         as doc_authors,
        docs.abstract                        as doc_abstract,
        docs.patent_id                       as doc_patent_id,
        docs.pubmed_id                       as doc_pubmed_id,
        docs.chembl_release_id               as doc_chembl_release_id
        from activities
        join assays ON activities.assay_id = assays.assay_id
        join target_dictionary ON assays.tid = target_dictionary.tid
        join docs ON activities.doc_id = docs.doc_id
        join molecule_dictionary ON activities.molregno = molecule_dictionary.molregno
        join molecule_hierarchy ON molecule_dictionary.molregno = molecule_hierarchy.molregno
        join compound_structures ON molecule_hierarchy.parent_molregno = compound_structures.molregno
        where activities.standard_type = 'MIC' and
        target_dictionary.target_type = 'ORGANISM'
        and activities.data_validity_comment IS null
        {% if organism %}and assays.assay_organism = '{{ organism }}' {% endif %}
        {% if include_out_of_range %} and activities.standard_relation in ('=', '<', '>', '<=', '>=') {% else %} and activities.standard_relation = '=' {% endif %}
        """


        # Render the query in Python
        template = Template(query)
        query = template.render(
            organism=self.organism,
            include_out_of_range=self.include_out_of_range
        )
        return query




class HepatotoxicityChEMBLCurator(ChEMBLCuratorBase):


    def get_templated_query(self) -> str:
        """
        Get the templated query for the hepatotoxicity data to pull from the ChEMBL database.
        """
        query = """
        select
        activities.assay_id                  as assay_id,
        activities.doc_id                    as doc_id,
        activities.standard_value            as standard_value,
        activities.standard_relation         as standard_relation,
        activities.standard_type             as standard_type,
        activities.standard_units            as standard_units,
        activities.activity_comment         as activity_comment,
        molecule_hierarchy.parent_molregno   as molregno,
        compound_structures.canonical_smiles as canonical_smiles,
        compound_structures.standard_inchi_key as standard_inchi_key,
        target_dictionary.tid                as tid,
        target_dictionary.chembl_id          as target_chembl_id,
        pchembl_value                        as pchembl_value,
        molecule_dictionary.pref_name        as compound_name,
        activities.standard_type             as standard_type,
        assays.description                   as assay_description,
        assays.assay_organism                as assay_organism,
        assays.assay_strain                  as assay_strain,
        assays.assay_tissue                  as assay_tissue,
        assays.assay_type                    as assay_type,
        assays.assay_cell_type               as assay_cell_type,
        assays.assay_subcellular_fraction    as assay_subcellular_fraction,
        assays.variant_id                    as variant_id,
        assays.confidence_score             as confidence_score,
        docs.year                            as doc_year,
        docs.journal                         as doc_journal,
        docs.doi                             as doc_doi,
        docs.title                           as doc_title,
        docs.authors                         as doc_authors,
        docs.abstract                        as doc_abstract,
        docs.patent_id                       as doc_patent_id,
        docs.pubmed_id                       as doc_pubmed_id,
        docs.chembl_release_id               as doc_chembl_release_id
        from activities
        join assays ON activities.assay_id = assays.assay_id
        join target_dictionary ON assays.tid = target_dictionary.tid
        join docs ON activities.doc_id = docs.doc_id
        join molecule_dictionary ON activities.molregno = molecule_dictionary.molregno
        join molecule_hierarchy ON molecule_dictionary.molregno = molecule_hierarchy.molregno
        join compound_structures ON molecule_hierarchy.parent_molregno = compound_structures.molregno
        where activities.standard_type like '%Hepatotoxicity%' and
        target_dictionary.target_type = 'PHENOTYPE'
        """
        # Render the query in Python
        template = Template(query)
        query = template.render()
        return query



class LogPDCurator(ChEMBLCuratorBase):
    """
    Curator for LogP/D data from ChEMBL.

    This class provides methods to curate LogP/D data from the ChEMBL database.
    """
    standard_type: str = Field(
        "LogD",
        description="Standard type to filter the LogP/D data. Default is 'LogD'"
    )

    @field_validator("standard_type")
    def check_standard_type(cls, value):
        allowed_standard_types = ["LogP", "LogD"]
        if value not in allowed_standard_types:
            raise ValueError(
                f"Invalid standard type: {value}. Allowed values: {allowed_standard_types}"
            )
        return value


    def get_templated_query(self) -> str:
        """
        Get the templated query for the LogP/D data to pull from the ChEMBL database.
        """
        query = """
        select
        activities.assay_id                  as assay_id,
        activities.doc_id                    as doc_id,
        activities.standard_value            as standard_value,
        activities.standard_relation         as standard_relation,
        activities.standard_type             as standard_type,
        activities.standard_units            as standard_units,
        activities.activity_comment         as activity_comment,
        molecule_hierarchy.parent_molregno   as molregno,
        compound_structures.canonical_smiles as canonical_smiles,
        compound_structures.standard_inchi_key as standard_inchi_key,
        target_dictionary.tid                as tid,
        target_dictionary.chembl_id          as target_chembl_id,
        pchembl_value                        as pchembl_value,
        molecule_dictionary.pref_name        as compound_name,
        activities.standard_type             as standard_type,
        assays.description                   as assay_description,
        assays.assay_organism                as assay_organism,
        assays.assay_strain                  as assay_strain,
        assays.assay_tissue                  as assay_tissue,
        assays.assay_type                    as assay_type,
        assays.assay_cell_type               as assay_cell_type,
        assays.assay_subcellular_fraction    as assay_subcellular_fraction,
        assays.variant_id                    as variant_id,
        assays.confidence_score             as confidence_score,
        assays.bao_format                   as bao_format,
        docs.year                            as doc_year,
        docs.journal                         as doc_journal,
        docs.doi                             as doc_doi,
        docs.title                           as doc_title,
        docs.authors                         as doc_authors,
        docs.abstract                        as doc_abstract,
        docs.patent_id                       as doc_patent_id,
        docs.pubmed_id                       as doc_pubmed_id,
        docs.chembl_release_id               as doc_chembl_release_id
        from activities
        join assays ON activities.assay_id = assays.assay_id
        join target_dictionary ON assays.tid = target_dictionary.tid
        join docs ON activities.doc_id = docs.doc_id
        join molecule_dictionary ON activities.molregno = molecule_dictionary.molregno
        join molecule_hierarchy ON molecule_dictionary.molregno = molecule_hierarchy.molregno
        join compound_structures ON molecule_hierarchy.parent_molregno = compound_structures.molregno
        where activities.standard_type = '{{ standard_type }}' and
<<<<<<< HEAD
        bao_format = 'BAO_0000100' 
=======
        assay_type = 'Physicochemical' and
        bao_format = 'BAO_0000100'
>>>>>>> 967afe97
        -- BAO_0000100 is the format for small molecule physicochemical properties
        """


        # Render the query in Python
        template = Template(query)
        query = template.render(standard_type=self.standard_type)
        return query
<<<<<<< HEAD
    

class pKaCurator(ChEMBLCuratorBase):
    """
    Curator for pKa data from ChEMBL.

    This class provides methods to curate pKa data from the ChEMBL database.
    """



    def get_templated_query(self) -> str:
        """
        Get the templated query for the LogP/D data to pull from the ChEMBL database.
        """
        query = """
        select
        activities.assay_id                  as assay_id,
        activities.doc_id                    as doc_id,
        activities.standard_value            as standard_value,
        activities.standard_relation         as standard_relation,
        activities.standard_type             as standard_type,
        activities.standard_units            as standard_units,
        activities.activity_comment         as activity_comment,
        activities.bao_endpoint              as bao_endpoint,
        molecule_hierarchy.parent_molregno   as molregno,
        compound_structures.canonical_smiles as canonical_smiles,
        compound_structures.standard_inchi_key as standard_inchi_key,
        target_dictionary.tid                as tid,
        target_dictionary.chembl_id          as target_chembl_id,
        pchembl_value                        as pchembl_value,
        molecule_dictionary.pref_name        as compound_name,
        activities.standard_type             as standard_type,
        assays.description                   as assay_description,
        assays.assay_organism                as assay_organism,
        assays.assay_strain                  as assay_strain,
        assays.assay_tissue                  as assay_tissue,
        assays.assay_type                    as assay_type,
        assays.assay_cell_type               as assay_cell_type,
        assays.assay_subcellular_fraction    as assay_subcellular_fraction,
        assays.variant_id                    as variant_id,
        assays.confidence_score             as confidence_score,
        assays.bao_format                   as bao_format,
        docs.year                            as doc_year,
        docs.journal                         as doc_journal,
        docs.doi                             as doc_doi,
        docs.title                           as doc_title,
        docs.authors                         as doc_authors,
        docs.abstract                        as doc_abstract,
        docs.patent_id                       as doc_patent_id,
        docs.pubmed_id                       as doc_pubmed_id,
        docs.chembl_release_id               as doc_chembl_release_id
        from activities
        join assays ON activities.assay_id = assays.assay_id
        join target_dictionary ON assays.tid = target_dictionary.tid
        join docs ON activities.doc_id = docs.doc_id
        join molecule_dictionary ON activities.molregno = molecule_dictionary.molregno
        join molecule_hierarchy ON molecule_dictionary.molregno = molecule_hierarchy.molregno
        join compound_structures ON molecule_hierarchy.parent_molregno = compound_structures.molregno
        where activities.standard_type = 'pKa' and
        bao_format = 'BAO_0000100'
        -- BAO_0000100 is the format for small molecule physicochemical properties
        """


        # Render the query in Python 

        template = Template(query)
        query = template.render()
        return query
    
=======

>>>>>>> 967afe97
class MicrosomalChEMBLCurator(ChEMBLCuratorBase):
    """
    Curator for microsomal  data from ChEMBL.

    This class provides methods to curate microsomal stability data from the ChEMBL database.
    """
    organism: Optional[str] = Field(
        None, description="Organism to filter the microsomal stability data by."
    )
    require_units: str = Field(
        "mL.min-1.g-1", description="Required units for the microsomal stability data."
    )

    standard_type: str = Field(
        "CL",
        description="Standard type to filter the microsomal stability data. Default is 'CL' (Clearance), other options include 'T1/2' (T1/2, half-life)."
    )

    @field_validator("standard_type")
    def check_standard_type(cls, value):
        allowed_standard_types = ["CL", "T1/2"]
        if value not in allowed_standard_types:
            raise ValueError(
                f"Invalid standard type: {value}. Allowed values: {allowed_standard_types}"
            )
        return value

    def get_templated_query(self) -> str:
        """
        Get the templated query for the microsomal stability data to pull from the ChEMBL database.
        """
        query = """
        select
        activities.assay_id                  as assay_id,
        activities.doc_id                    as doc_id,
        activities.standard_value            as standard_value,
        activities.standard_relation         as standard_relation,
        activities.standard_type             as standard_type,
        activities.standard_units            as standard_units,
        activities.activity_comment         as activity_comment,
        molecule_hierarchy.parent_molregno   as molregno,
        compound_structures.canonical_smiles as canonical_smiles,
        compound_structures.standard_inchi_key as standard_inchi_key,
        target_dictionary.tid                as tid,
        target_dictionary.chembl_id          as target_chembl_id,
        pchembl_value                        as pchembl_value,
        molecule_dictionary.pref_name        as compound_name,
        activities.standard_type             as standard_type,
        assays.description                   as assay_description,
        assays.assay_organism                as assay_organism,
        assays.assay_strain                  as assay_strain,
        assays.assay_tissue                  as assay_tissue,
        assays.assay_type                    as assay_type,
        assays.assay_cell_type               as assay_cell_type,
        assays.assay_subcellular_fraction    as assay_subcellular_fraction,
        assays.variant_id                    as variant_id,
        assays.confidence_score             as confidence_score,
        assays.bao_format                   as bao_format,
        docs.year                            as doc_year,
        docs.journal                         as doc_journal,
        docs.doi                             as doc_doi,
        docs.title                           as doc_title,
        docs.authors                         as doc_authors,
        docs.abstract                        as doc_abstract,
        docs.patent_id                       as doc_patent_id,
        docs.pubmed_id                       as doc_pubmed_id,
        docs.chembl_release_id               as doc_chembl_release_id
        from activities
        join assays ON activities.assay_id = assays.assay_id
        join target_dictionary ON assays.tid = target_dictionary.tid
        join docs ON activities.doc_id = docs.doc_id
        join molecule_dictionary ON activities.molregno = molecule_dictionary.molregno
        join molecule_hierarchy ON molecule_dictionary.molregno = molecule_hierarchy.molregno
        join compound_structures ON molecule_hierarchy.parent_molregno = compound_structures.molregno
        where activities.standard_type = '{{ standard_type }}' and
        assay_type in ('SUBCELLULAR', 'ADMET') and
        bao_format = 'BAO_0000251'
        -- BAO_0000251 is the format for microsomal assays
        {% if organism %}and assays.assay_organism = '{{ organism }}' {% endif %}
        {% if require_units %}and activities.standard_units = '{{ require_units }}' {% endif %}
        """

        # Render the query in Python
        template = Template(query)
        query = template.render(organism=self.organism, standard_type=self.standard_type, require_units=self.require_units)
        return query


class PPBChEMBLCurator(ChEMBLCuratorBase):
    """
    Curator for plasma protein binding (PPB) data from ChEMBL.

    This class provides methods to curate plasma protein binding data from the ChEMBL database.
    """
    organism: Optional[str] = Field(
        None, description="Organism to filter the plasma protein binding data by."
    )

    def get_templated_query(self) -> str:
        """
        Get the templated query for the microsomal stability data to pull from the ChEMBL database.
        """
        query = """
        select
        activities.assay_id                  as assay_id,
        activities.doc_id                    as doc_id,
        activities.standard_value            as standard_value,
        activities.standard_relation         as standard_relation,
        activities.standard_type             as standard_type,
        activities.standard_units            as standard_units,
        activities.activity_comment         as activity_comment,
        molecule_hierarchy.parent_molregno   as molregno,
        compound_structures.canonical_smiles as canonical_smiles,
        compound_structures.standard_inchi_key as standard_inchi_key,
        target_dictionary.tid                as tid,
        target_dictionary.chembl_id          as target_chembl_id,
        pchembl_value                        as pchembl_value,
        molecule_dictionary.pref_name        as compound_name,
        activities.standard_type             as standard_type,
        assays.description                   as assay_description,
        assays.assay_organism                as assay_organism,
        assays.assay_strain                  as assay_strain,
        assays.assay_tissue                  as assay_tissue,
        assays.assay_type                    as assay_type,
        assays.assay_cell_type               as assay_cell_type,
        assays.assay_subcellular_fraction    as assay_subcellular_fraction,
        assays.variant_id                    as variant_id,
        assays.confidence_score             as confidence_score,
        assays.bao_format                   as bao_format,
        docs.year                            as doc_year,
        docs.journal                         as doc_journal,
        docs.doi                             as doc_doi,
        docs.title                           as doc_title,
        docs.authors                         as doc_authors,
        docs.abstract                        as doc_abstract,
        docs.patent_id                       as doc_patent_id,
        docs.pubmed_id                       as doc_pubmed_id,
        docs.chembl_release_id               as doc_chembl_release_id
        from activities
        join assays ON activities.assay_id = assays.assay_id
        join target_dictionary ON assays.tid = target_dictionary.tid
        join docs ON activities.doc_id = docs.doc_id
        join molecule_dictionary ON activities.molregno = molecule_dictionary.molregno
        join molecule_hierarchy ON molecule_dictionary.molregno = molecule_hierarchy.molregno
        join compound_structures ON molecule_hierarchy.parent_molregno = compound_structures.molregno
        where activities.standard_type = 'PPB' and
        activities.standard_units = '%' and
        assay_type in ('ADMET') and
        activities.bao_format = 'BAO_0000366'
        -- BAO_0000366 is the format for cell-free assays
        {% if organism %}and assays.assay_organism = '{{ organism }}' {% endif %}
        """

        # Render the query in Python
        template = Template(query)
        query = template.render(organism=self.organism)
        return query<|MERGE_RESOLUTION|>--- conflicted
+++ resolved
@@ -615,12 +615,7 @@
         join molecule_hierarchy ON molecule_dictionary.molregno = molecule_hierarchy.molregno
         join compound_structures ON molecule_hierarchy.parent_molregno = compound_structures.molregno
         where activities.standard_type = '{{ standard_type }}' and
-<<<<<<< HEAD
         bao_format = 'BAO_0000100' 
-=======
-        assay_type = 'Physicochemical' and
-        bao_format = 'BAO_0000100'
->>>>>>> 967afe97
         -- BAO_0000100 is the format for small molecule physicochemical properties
         """
 
@@ -629,7 +624,6 @@
         template = Template(query)
         query = template.render(standard_type=self.standard_type)
         return query
-<<<<<<< HEAD
     
 
 class pKaCurator(ChEMBLCuratorBase):
@@ -701,9 +695,6 @@
         query = template.render()
         return query
     
-=======
-
->>>>>>> 967afe97
 class MicrosomalChEMBLCurator(ChEMBLCuratorBase):
     """
     Curator for microsomal  data from ChEMBL.
