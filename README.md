# Development, testing, and deployment tools

This directory contains a collection of tools for running Continuous Integration (CI) tests,
conda installation, and other development tools not directly related to the coding process.


<<<<<<< HEAD
## Manifest

### Continuous Integration
=======
>[!NOTE]
> This repo is under very active development, we make no guarantees about stability or correctness.
>>>>>>> ed3eaa5e

You should test your code, but do not feel compelled to use these specific programs. You also may not need Unix and
Windows testing if you only plan to deploy on specific platforms. These are just to help you get started.

<<<<<<< HEAD
### Conda Environment:
=======
>[!NOTE]
> We are currently in development mode and are working on what our first release and documentation will look like, we hope to have something stable for people to try out in Q4 2025! 

> When it is available, you will be able to read the documentation here: https://openadmet-toolkit.readthedocs.io/en/latest/, watch this space!

>>>>>>> ed3eaa5e

This directory contains the files to setup the Conda environment for testing purposes

* `conda-envs`: directory containing the YAML file(s) which fully describe Conda Environments, their dependencies, and those dependency provenance's
  * `test_env.yaml`: Simple test environment file with base dependencies. Channels are not specified here and therefore respect global Conda configuration

### Additional Scripts:

This directory contains OS agnostic helper scripts which don't fall in any of the previous categories
* `scripts`
  * `create_conda_env.py`: Helper program for spinning up new conda environments based on a starter file with Python Version and Env. Name command-line options


## How to contribute changes
- Clone the repository if you have write access to the main repo, fork the repository if you are a collaborator.
- Make a new branch with `git checkout -b {your branch name}`
- Make changes and test your code
- Ensure that the test environment dependencies (`conda-envs`) line up with the build and deploy dependencies (`conda-recipe/meta.yaml`)
- Push the branch to the repo (either the main or your fork) with `git push -u origin {your branch name}`
  * Note that `origin` is the default name assigned to the remote, yours may be different
- Make a PR on GitHub with your changes
- We'll review the changes and get your code into the repo after lively discussion!


## Checklist for updates
- [ ] Make sure there is an/are issue(s) opened for your specific update
- [ ] Create the PR, referencing the issue
- [ ] Debug the PR as needed until tests pass
- [ ] Tag the final, debugged version
   *  `git tag -a X.Y.Z [latest pushed commit] && git push --follow-tags`
- [ ] Get the PR merged in

## Versioneer Auto-version
[Versioneer](https://github.com/warner/python-versioneer) will automatically infer what version
is installed by looking at the `git` tags and how many commits ahead this version is. The format follows
[PEP 440](https://www.python.org/dev/peps/pep-0440/) and has the regular expression of:
```regexp
\d+.\d+.\d+(?\+\d+-[a-z0-9]+)
```
If the version of this commit is the same as a `git` tag, the installed version is the same as the tag,
e.g. `openadmet_models-0.1.2`, otherwise it will be appended with `+X` where `X` is the number of commits
ahead from the last tag, and then `-YYYYYY` where the `Y`'s are replaced with the `git` commit hash.<|MERGE_RESOLUTION|>--- conflicted
+++ resolved
@@ -4,27 +4,16 @@
 conda installation, and other development tools not directly related to the coding process.
 
 
-<<<<<<< HEAD
-## Manifest
-
-### Continuous Integration
-=======
 >[!NOTE]
 > This repo is under very active development, we make no guarantees about stability or correctness.
->>>>>>> ed3eaa5e
 
 You should test your code, but do not feel compelled to use these specific programs. You also may not need Unix and
 Windows testing if you only plan to deploy on specific platforms. These are just to help you get started.
 
-<<<<<<< HEAD
-### Conda Environment:
-=======
 >[!NOTE]
 > We are currently in development mode and are working on what our first release and documentation will look like, we hope to have something stable for people to try out in Q4 2025! 
 
 > When it is available, you will be able to read the documentation here: https://openadmet-toolkit.readthedocs.io/en/latest/, watch this space!
-
->>>>>>> ed3eaa5e
 
 This directory contains the files to setup the Conda environment for testing purposes
 
